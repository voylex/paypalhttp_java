<<<<<<< HEAD
## 1.3.0
* Add multipart/form-data support with JSON parts.
=======
## 1.2.19
* Fix deserialization of null values in json list.

## 1.2.18
* Enable deserialization of raw list responses in JSON.

## 1.2.17
* Ensure error responses aren't umarshaled.

## 1.2.16
* Fix urlencoding form params.

## 1.2.15
* Add support for FormEncoded params.
* Add gzip encoding/decoding support.
* Ensure all responses are unzipped correctly.
>>>>>>> f706307c

## 1.2.14
* Fix duplicated connection in HttpClient#execute.

## 1.2.13
* Fix issue where content-types were not matched when a charset was present.

## 1.2.12
* Fix issue where numeric types were deserialized incorrectly.

## 1.2.11
* Bumping version.

## 1.2.10
* Support text/* Content-Type natively.
* Release scripting using releasinator.
* Add serialization annotation, remove serialize/deserialize interfaces.

## 1.2.9
* Update release step to release modules separately.

## 1.2.8
* Update nexus-staging gradle plugin.

## 1.2.7
* added release scripting and changelog.<|MERGE_RESOLUTION|>--- conflicted
+++ resolved
@@ -1,7 +1,6 @@
-<<<<<<< HEAD
 ## 1.3.0
 * Add multipart/form-data support with JSON parts.
-=======
+
 ## 1.2.19
 * Fix deserialization of null values in json list.
 
@@ -18,7 +17,6 @@
 * Add support for FormEncoded params.
 * Add gzip encoding/decoding support.
 * Ensure all responses are unzipped correctly.
->>>>>>> f706307c
 
 ## 1.2.14
 * Fix duplicated connection in HttpClient#execute.
